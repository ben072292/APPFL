from cmath import nan
import os

from collections import OrderedDict
import torch.nn as nn
from torch.optim import *
from torch.utils.data import DataLoader

import numpy as np

from omegaconf import DictConfig

import copy
import time
from .misc.data import Dataset
from .misc.utils import *
 
from .algorithm.fedavg import *
from .algorithm.iceadmm import *
from .algorithm.iiadmm import *

def run_serial(
    cfg: DictConfig,
    model: nn.Module,
    train_data: Dataset,
    test_data: Dataset,
    DataSet_name: str,
    ):

    outfile = print_write_result_title(cfg, DataSet_name)

    num_clients = len(train_data)
    num_epochs = cfg.num_epochs

    server_dataloader = DataLoader(
        test_data,
        num_workers=0,
        batch_size=cfg.test_data_batch_size,
        shuffle=cfg.test_data_shuffle,
    )

    server = eval(cfg.fed.servername)(
        copy.deepcopy(model), num_clients, cfg.device, **cfg.fed.args
    )

    batchsize = {}
    for k in range(num_clients):
        batchsize[k] = cfg.train_data_batch_size
        if cfg.batch_training == False:                    
            batchsize[k] = len(train_data[k])

    clients = [
        eval(cfg.fed.clientname)(
            k,
            copy.deepcopy(model),            
            DataLoader(
                train_data[k],
                num_workers=0,
                batch_size=batchsize[k],
                shuffle=cfg.train_data_shuffle,
            ),
            cfg.device,
            **cfg.fed.args,
        )
        for k in range(num_clients)
    ]

    local_states = OrderedDict()

    start_time = time.time()
    BestAccuracy = 0.0
    for t in range(num_epochs):
        PerIter_start = time.time()

        global_state = server.model.state_dict()
        LocalUpdate_start = time.time()
        for k, client in enumerate(clients):
            client.model.load_state_dict(global_state)
            client.update()
            local_states[k] = client.model.state_dict()
        LocalUpdate_time = time.time() - LocalUpdate_start

        GlobalUpdate_start = time.time()
        server.update(global_state, local_states)
        GlobalUpdate_time = time.time() - GlobalUpdate_start

        if cfg.validation == True:
            test_loss, accuracy = validation(server, server_dataloader)

            if accuracy > BestAccuracy:
                BestAccuracy = accuracy

        PerIter_time = time.time() - PerIter_start
        Elapsed_time = time.time() - start_time

        outfile = print_write_result_iteration(
            outfile,
            t,
            LocalUpdate_time,
            GlobalUpdate_time,
            PerIter_time,
            Elapsed_time,
            test_loss,
            accuracy,
        )

    print_write_result_summary(
        cfg, outfile, 1, DataSet_name, num_clients, Elapsed_time, BestAccuracy
    )


def run_server(
    cfg: DictConfig,
    comm,
    model: nn.Module,
    test_dataset: Dataset,
    num_clients: int,
    DataSet_name: str,
):

    outfile = print_write_result_title(cfg, DataSet_name)

    ## Start
    comm_size = comm.Get_size()
    comm_rank = comm.Get_rank()
    num_client_groups = np.array_split(range(num_clients), comm_size - 1)

    # FIXME: I think it's ok for server to use cpu only.
    device = "cpu"

    server_dataloader = DataLoader(
        test_dataset,
        num_workers=0,
        batch_size=cfg.test_data_batch_size,
        shuffle=cfg.test_data_shuffle,
    )

    # Training Data and Weight
    Num_Data = comm.gather(0, root=0)        
    total_num_data = 0
    for rank in range(1,comm_size):        
        for val in Num_Data[rank].values():
            total_num_data += val    
    weights={}
    for rank in range(1,comm_size):
        weight={}
        for key in Num_Data[rank].keys():
            weight[key]= Num_Data[rank][key] / total_num_data        
            weights[key] = weight[key]
        comm.send(weight, dest=rank)
    
    # TODO: do we want to use root as a client?
    server = eval(cfg.fed.servername)(
        weights, copy.deepcopy(model), num_clients, device, **cfg.fed.args
    )
   
    model_info = server.initial_model_info(comm_size, num_client_groups)

    do_continue = True    
    start_time = time.time()
    BestAccuracy = 0.0
    for t in range(cfg.num_epochs):
        PerIter_start = time.time()
        do_continue = comm.bcast(do_continue, root=0)

        # We need to load the model on cpu, before communicating.
        # Otherwise, out-of-memeory error from GPU
        server.model.to("cpu")

        LocalUpdate_start = time.time()                
        for rank in range(1,comm_size):                        
            comm.send(model_info[rank], dest=rank)             
        local_states = comm.gather(None, root=0)     
        LocalUpdate_time = time.time() - LocalUpdate_start
 
        GlobalUpdate_start = time.time()
        model_info = server.update(t, comm_size, num_client_groups, model_info, local_states)
        GlobalUpdate_time = time.time() - GlobalUpdate_start

        Validation_start = time.time()
        if cfg.validation == True:
            test_loss, accuracy = validation(server, server_dataloader)            
            if accuracy > BestAccuracy:
                BestAccuracy = accuracy
        Validation_time = time.time() - Validation_start
        PerIter_time = time.time() - PerIter_start
        Elapsed_time = time.time() - start_time

        outfile = print_write_result_iteration(
            outfile,
            t,
            LocalUpdate_time,
            GlobalUpdate_time,
            Validation_time,
            PerIter_time,
            Elapsed_time,
            test_loss,
            accuracy,
        )

        if np.isnan(test_loss) == True:             
            break

    do_continue = False
    do_continue = comm.bcast(do_continue, root=0)
    
    print_write_result_summary(
        cfg, outfile, comm_size, DataSet_name, num_clients, Elapsed_time, BestAccuracy
    )


def run_client(
    cfg: DictConfig, comm, model: nn.Module, train_datasets: Dataset, num_clients: int
):

    comm_size = comm.Get_size()
    comm_rank = comm.Get_rank()

    ## We assume to have as many GPUs as the number of MPI processes.
    if cfg.device == "cuda":
        device = f"cuda:{comm_rank-1}"
    else:
        device = cfg.device

    num_client_groups = np.array_split(range(num_clients), comm_size - 1)

    # Data and Weight
    num_data = {}
    for i, cid in enumerate(num_client_groups[comm_rank - 1]):
        num_data[cid] = len(train_datasets[cid])
    comm.gather(num_data, root=0)    
    weight = comm.recv(source=0) 
             
    batchsize = {}; 
    for _, cid in enumerate(num_client_groups[comm_rank - 1]):
<<<<<<< HEAD
        batchsize[cid] = cfg.train_data_batch_size               
        if cfg.batch_training == False:        
            batchsize[cid] = len(train_datasets[cid])
    
=======
        batchsize[cid] = cfg.train_data_batch_size
        if cfg.fed.type == "iadmm":
            batchsize[cid] = len(train_datasets[cid])

>>>>>>> 32d5a9ff
    clients = [
        eval(cfg.fed.clientname)(
            cid,
            weight[cid],
            copy.deepcopy(model),      
            DataLoader(
                train_datasets[cid],
                num_workers=0,
                batch_size=batchsize[cid],
                shuffle=cfg.train_data_shuffle,
            ),
            device,            
            **cfg.fed.args,
        )
        for i, cid in enumerate(num_client_groups[comm_rank - 1])
    ]
 
    do_continue = comm.bcast(None, root=0)

    local_states = OrderedDict()    
    
    while do_continue:        
        model_info = comm.recv(source=0)

        for client in clients:                    
            local_states[client.id] = client.update(client.id, model_info)
         
        comm.gather(local_states, root=0)
 
        do_continue = comm.bcast(None, root=0)<|MERGE_RESOLUTION|>--- conflicted
+++ resolved
@@ -233,17 +233,11 @@
              
     batchsize = {}; 
     for _, cid in enumerate(num_client_groups[comm_rank - 1]):
-<<<<<<< HEAD
         batchsize[cid] = cfg.train_data_batch_size               
         if cfg.batch_training == False:        
             batchsize[cid] = len(train_datasets[cid])
-    
-=======
-        batchsize[cid] = cfg.train_data_batch_size
-        if cfg.fed.type == "iadmm":
-            batchsize[cid] = len(train_datasets[cid])
-
->>>>>>> 32d5a9ff
+   
+
     clients = [
         eval(cfg.fed.clientname)(
             cid,
